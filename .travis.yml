language: python
sudo: false
cache:
  directories:
    - $HOME/.ccache  # https://github.com/travis-ci/travis-ci/issues/5853
    - $YT_DIR
    - $YT_DATA
  pip: true

git:
  depth: 9999999

addons:
  apt:
    packages:
      - libhdf5-serial-dev
      - openmpi-bin
      - libopenmpi-dev

env:
  global:
    NUMPY=numpy
    CYTHON=cython
    MATPLOTLIB=matplotlib
    SYMPY=sympy
    H5PY=h5py
    SCIPY=scipy
    IPYTHON=ipython
    FASTCACHE=fastcache
    ROCKSTAR_DIR=$HOME/rockstar
    YT_DIR=$HOME/yt-git
    YT_DATA=$HOME/yt_test
    TEST_DIR=$HOME/test_results
    TEST_FLAGS="--nologcapture -v --with-answer-testing --local --local-dir $TEST_DIR --answer-name=astro_analysis --answer-big-data"

matrix:
  include:
    - python: 2.7
<<<<<<< HEAD
      env: NUMPY=numpy==1.10.4 CYTHON=cython==0.24 MATPLOTLIB=matplotlib==1.5.3 SYMPY=sympy==1.0 H5PY=h5py SCIPY= FASTCACHE= IPYTHON=ipython==1.0
=======
      env: NUMPY=numpy==1.10.4 CYTHON=cython==0.24 MATPLOTLIB=matplotlib==1.5.3 SYMPY=sympy==1.0 H5PY= SCIPY= FASTCACHE= IPYTHON=ipython==1.0
>>>>>>> 5a6d7292
    - python: 2.7
    - python: 3.5
    - python: 3.6

before_install:
  - |
    pip install --upgrade virtualenv
    python -m virtualenv venv
    source venv/bin/activate
    export PATH=/usr/lib/ccache:$PATH
    # configure yt
    mkdir -p $HOME/.config/yt
    echo "[yt]" > $HOME/.config/yt/ytrc
    echo "suppressStreamLogging = True" >> $HOME/.config/yt/ytrc
    echo "test_data_dir = $YT_DATA" >> $HOME/.config/yt/ytrc
    echo "loglevel = 30" >> $HOME/.config/yt/ytrc
    cat $HOME/.config/yt/ytrc

install:
  - |
    # setup environment
    ccache -s
    # Upgrade pip and setuptools and wheel to get clean install
    pip install --upgrade pip
    pip install --upgrade wheel
    pip install --upgrade setuptools
    # Install dependencies
    pip install mock $NUMPY $SCIPY $H5PY $CYTHON $MATPLOTLIB $SYMPY $FASTCACHE $IPYTHON flake8 nose nose-timer girder-client mpi4py
    # install yt
    if [ ! -f $YT_DIR/README.md ]; then
        git clone --branch=master https://github.com/yt-project/yt $YT_DIR
    fi
    pushd $YT_DIR
    git pull
    git checkout master
    pip install -e .
    popd
    # install rockstar
    git clone https://github.com/yt-project/rockstar $ROCKSTAR_DIR
    pushd $ROCKSTAR_DIR
    make lib
    popd
    export LD_LIBRARY_PATH=$LD_LIBRARY_PATH:$ROCKSTAR_DIR
    echo $ROCKSTAR_DIR > rockstar.cfg

before_script:
  - |
    # download test data
    if [ ! -f $YT_DATA/enzo_tiny_cosmology/DD0046/DD0046 ]; then
        mkdir -p $YT_DATA
        girder-cli --api-url https://girder.hub.yt/api/v1 download 577c09480d7c6b0001ad5be2 $YT_DATA/enzo_tiny_cosmology
    fi

script:
  - |
    git checkout gold-standard-v2
    pip install -e .
    nosetests $TEST_FLAGS --answer-store
    git checkout FETCH_HEAD
    pip install -e .
    nosetests $TEST_FLAGS<|MERGE_RESOLUTION|>--- conflicted
+++ resolved
@@ -36,11 +36,7 @@
 matrix:
   include:
     - python: 2.7
-<<<<<<< HEAD
       env: NUMPY=numpy==1.10.4 CYTHON=cython==0.24 MATPLOTLIB=matplotlib==1.5.3 SYMPY=sympy==1.0 H5PY=h5py SCIPY= FASTCACHE= IPYTHON=ipython==1.0
-=======
-      env: NUMPY=numpy==1.10.4 CYTHON=cython==0.24 MATPLOTLIB=matplotlib==1.5.3 SYMPY=sympy==1.0 H5PY= SCIPY= FASTCACHE= IPYTHON=ipython==1.0
->>>>>>> 5a6d7292
     - python: 2.7
     - python: 3.5
     - python: 3.6
