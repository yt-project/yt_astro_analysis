"""
halo finding



"""

#-----------------------------------------------------------------------------
# Copyright (c) yt Development Team. All rights reserved.
#
# Distributed under the terms of the Modified BSD License.
#
# The full license is in the file COPYING.txt, distributed with this software.
#-----------------------------------------------------------------------------

import gc
import numpy as np
<<<<<<< HEAD
import os.path as path
from functools import cmp_to_key
=======
>>>>>>> 536b131c

from yt.config import ytcfg
from yt.funcs import mylog
from yt.utilities.math_utils import \
    get_rotation_matrix, \
    periodic_dist
from yt.utilities.physical_constants import \
    mass_sun_cgs
from yt.utilities.physical_ratios import \
    rho_crit_g_cm3_h2, \
    TINY
from yt.utilities.parallel_tools.parallel_analysis_interface import \
    ParallelAnalysisInterface

from yt_astro_analysis.halo_finding.hop.EnzoHop import RunHOP
from yt_astro_analysis.halo_finding.fof.EnzoFOF import RunFOF

class Halo(object):
    """
    A data source that returns particle information about the members of a
    HOP-identified halo.
    """
    _distributed = False
    _processing = False
    _owner = 0
    indices = None
    extra_wrap = ["__getitem__"]

    def __init__(self, halo_list, id, indices=None, size=None, CoM=None,
        max_dens_point=None, group_total_mass=None, max_radius=None,
        bulk_vel=None, tasks=None, rms_vel=None, supp=None, ptype='all'):
        self.ptype = ptype
        self.halo_list = halo_list
        self._max_dens = halo_list._max_dens
        self.id = id
        self.data = halo_list._data_source
        self.ds = self.data.ds
        self.gridsize = (self.ds.domain_right_edge - \
                 self.ds.domain_left_edge)
        if indices is not None:
            self.indices = halo_list._base_indices[indices]
        else:
            self.indices = None
        # We assume that if indices = None, the instantiator has OTHER plans
        # for us -- i.e., setting it somehow else
        self.size = size
        self.CoM = CoM
        self.max_dens_point = max_dens_point
        self.group_total_mass = group_total_mass
        self.max_radius = max_radius
        self.bulk_vel = bulk_vel
        self.tasks = tasks
        self.rms_vel = rms_vel
        self.bin_count = None
        self.overdensity = None
        # A supplementary data dict.
        if supp is None:
            self.supp = {}
        else:
            self.supp = supp
        self._saved_fields = {}
        self._ds_sort = None
        self._particle_mask = None

    @property
    def particle_mask(self):
        # Dynamically create the masking array for particles, and get
        # the data using standard yt methods.
        if self._particle_mask is not None:
            return self._particle_mask
        # This is from disk.
        pid = self.__getitem__('particle_index')
        # This is from the sphere.
        if self._name == "RockstarHalo":
            ds = self.ds.sphere(self.CoM, self._radjust * self.max_radius)
        elif self._name == "LoadedHalo":
            ds = self.ds.sphere(self.CoM, np.maximum(self._radjust * \
            self.ds.quan(self.max_radius, 'code_length'), \
            self.ds.index.get_smallest_dx()))
        sp_pid = ds['particle_index']
        self._ds_sort = sp_pid.argsort()
        sp_pid = sp_pid[self._ds_sort]
        # This matches them up.
        self._particle_mask = np.in1d(sp_pid, pid)
        return self._particle_mask

    def center_of_mass(self):
        r"""Calculate and return the center of mass.

        The center of mass of the halo is directly calculated and returned.

        Examples
        --------
        >>> com = halos[0].center_of_mass()
        """
        if self.CoM is not None:
            return self.CoM
        pm = self["particle_mass"].in_units('Msun')
        c = {}
        # We shift into a box where the origin is the left edge
        c[0] = self["particle_position_x"] - self.ds.domain_left_edge[0]
        c[1] = self["particle_position_y"] - self.ds.domain_left_edge[1]
        c[2] = self["particle_position_z"] - self.ds.domain_left_edge[2]
        com = []
        for i in range(3):
            # A halo is likely periodic around a boundary if the distance
            # between the max and min particle
            # positions are larger than half the box.
            # So skip the rest if the converse is true.
            # Note we might make a change here when periodicity-handling is
            # fully implemented.
            if (c[i].max() - c[i].min()) < (self.ds.domain_width[i] / 2.):
                com.append(c[i])
                continue
            # Now we want to flip around only those close to the left boundary.
            sel = (c[i] <= (self.ds.domain_width[i]/2))
            c[i][sel] += self.ds.domain_width[i]
            com.append(c[i])

        c = (com * pm).sum(axis=1) / pm.sum()
        c = self.ds.arr(c, 'code_length')

        return c%self.ds.domain_width + self.ds.domain_left_edge

    def maximum_density(self):
        r"""Return the HOP-identified maximum density. Not applicable to
        FOF halos.

        Return the HOP-identified maximum density. Not applicable to FOF halos.

        Examples
        --------
        >>> max_dens = halos[0].maximum_density()
        """
        if self.max_dens_point is not None:
            return self.max_dens_point[0]
        return self._max_dens[self.id][0]

    def maximum_density_location(self):
        r"""Return the location HOP identified as maximally dense. Not
        applicable to FOF halos.

        Return the location HOP identified as maximally dense.

        Examples
        --------
        >>> max_dens_loc = halos[0].maximum_density_location()
        """
        if self.max_dens_point is not None:
            return self.max_dens_point[1:]
        return np.array([
                self._max_dens[self.id][1],
                self._max_dens[self.id][2],
                self._max_dens[self.id][3]])

    def total_mass(self):
        r"""Returns the total mass in solar masses of the halo.

        Returns the total mass in solar masses of just the particles in the
        halo.

        Examples
        --------
        >>> halos[0].total_mass()
        """
        if self.group_total_mass is not None:
            return self.group_total_mass
        return self["particle_mass"].in_units('Msun').sum()

    def bulk_velocity(self):
        r"""Returns the mass-weighted average velocity in cm/s.

        This calculates and returns the mass-weighted average velocity of just
        the particles in the halo in cm/s.

        Examples
        --------
        >>> bv = halos[0].bulk_velocity()
        """
        if self.bulk_vel is not None:
            return self.bulk_vel
        pm = self["particle_mass"].in_units('Msun')
        vx = (self["particle_velocity_x"] * pm).sum()
        vy = (self["particle_velocity_y"] * pm).sum()
        vz = (self["particle_velocity_z"] * pm).sum()
        return self.ds.arr([vx, vy, vz], vx.units) / pm.sum()

    def rms_velocity(self):
        r"""Returns the mass-weighted RMS velocity for the halo
        particles in cgs units.

        Calculate and return the mass-weighted RMS velocity for just the
        particles in the halo.  The bulk velocity of the halo is subtracted
        before computation.

        Examples
        --------
        >>> rms_vel = halos[0].rms_velocity()
        """
        if self.rms_vel is not None:
            return self.rms_vel
        bv = self.bulk_velocity()
        pm = self["particle_mass"].in_units('Msun')
        sm = pm.sum()
        vx = (self["particle_velocity_x"] - bv[0]) * pm / sm
        vy = (self["particle_velocity_y"] - bv[1]) * pm / sm
        vz = (self["particle_velocity_z"] - bv[2]) * pm / sm
        s = vx ** 2. + vy ** 2. + vz ** 2.
        ms = np.mean(s)
        return np.sqrt(ms) * pm.size

    def maximum_radius(self, center_of_mass=True):
        r"""Returns the maximum radius in the halo for all particles,
        either from the point of maximum density or from the
        center of mass.

        The maximum radius from the most dense point is calculated.  This
        accounts for periodicity.

        Parameters
        ----------
        center_of_mass : bool
            True chooses the center of mass when
            calculating the maximum radius.
            False chooses from the maximum density location for HOP halos
            (it has no effect for FOF halos).
            Default = True.

        Examples
        --------
        >>> radius = halos[0].maximum_radius()
        """
        if self.max_radius is not None:
            return self.max_radius
        if center_of_mass:
            center = self.center_of_mass()
        else:
            center = self.maximum_density_location()
        rx = np.abs(self["particle_position_x"] - center[0])
        ry = np.abs(self["particle_position_y"] - center[1])
        rz = np.abs(self["particle_position_z"] - center[2])
        DW = self.data.ds.domain_right_edge - self.data.ds.domain_left_edge
        r = np.sqrt(np.minimum(rx, DW[0] - rx) ** 2.0
                + np.minimum(ry, DW[1] - ry) ** 2.0
                + np.minimum(rz, DW[2] - rz) ** 2.0)
        return r.max()

    def __getitem__(self, key):
        return self.data[(self.ptype, key)][self.indices]

    def get_sphere(self, center_of_mass=True):
        r"""Returns a sphere source.

        This will generate a new, empty sphere source centered on this halo,
        with the maximum radius of the halo. This can be used like any other
        data container in yt.

        Parameters
        ----------
        center_of_mass : bool, optional
            True chooses the center of mass when
            calculating the maximum radius.
            False chooses from the maximum density location for HOP halos
            (it has no effect for FOF halos).
            Default = True.

        Returns
        -------
        sphere : `yt.data_objects.api.YTSphere`
            The empty data source.

        Examples
        --------
        >>> sp = halos[0].get_sphere()
        """
        if center_of_mass:
            center = self.center_of_mass()
        else:
            center = self.maximum_density_location()
        radius = self.maximum_radius()
        # A bit of a long-reach here...
        sphere = self.data.ds.sphere(center, radius=radius)
        return sphere

    def get_size(self):
        if self.size is not None:
            return self.size
        return self.indices.size

    def virial_mass(self, virial_overdensity=200., bins=300):
        r"""Return the virial mass of the halo in Msun,
        using only the particles
        in the halo (no baryonic information used).

        The virial mass is calculated, using the built in `Halo.virial_info`
        functionality.  The mass is then returned.

        Parameters
        ----------
        virial_overdensity : float
            The overdensity threshold compared to the universal average when
            calculating the virial mass. Default = 200.
        bins : int
            The number of spherical bins used to calculate overdensities.
            Default = 300.

        Returns
        -------
        mass : float
            The virial mass in solar masses of the particles in the halo.  -1
            if not virialized.

        Examples
        --------
        >>> vm = halos[0].virial_mass()
        """
        self.virial_info(bins=bins)
        vir_bin = self.virial_bin(virial_overdensity=virial_overdensity,
            bins=bins)
        if vir_bin != -1:
            return self.mass_bins[vir_bin]
        else:
            return -1

    def virial_radius(self, virial_overdensity=200., bins=300):
        r"""Return the virial radius of the halo in code units.

        The virial radius of the halo is calculated, using only the particles
        in the halo (no baryonic information used). Returns -1 if the halo is
        not virialized.

        Parameters
        ----------
        virial_overdensity : float
            The overdensity threshold compared to the universal average when
            calculating the virial radius. Default = 200.
        bins : integer
            The number of spherical bins used to calculate overdensities.
            Default = 300.

        Returns
        -------
        radius : float
            The virial radius in code units of the particles in the halo.  -1
            if not virialized.

        Examples
        --------
        >>> vr = halos[0].virial_radius()
        """
        self.virial_info(bins=bins)
        vir_bin = self.virial_bin(virial_overdensity=virial_overdensity,
            bins=bins)
        if vir_bin != -1:
            return self.radial_bins[vir_bin]
        else:
            return -1

    def virial_bin(self, virial_overdensity=200., bins=300):
        r"""Returns the bin index of the virial radius of the halo. Generally,
        it is better to call virial_radius instead, which calls this function
        automatically.
        """
        self.virial_info(bins=bins)
        over = (self.overdensity > virial_overdensity)
        if over.any():
            vir_bin = max(np.arange(bins + 1)[over])
            return vir_bin
        else:
            return -1

    def virial_info(self, bins=300):
        r"""Calculates the virial information for the halo. Generally, it is
        better to call virial_radius or virial_mass instead, which calls this
        function automatically.
        """
        # Skip if we've already calculated for this number of bins.
        if self.bin_count == bins and self.overdensity is not None:
            return None
        self.bin_count = bins
        # Cosmology
        h = self.ds.hubble_constant
        Om_matter = self.ds.omega_matter
        z = self.ds.current_redshift
        period = self.ds.domain_right_edge - \
            self.ds.domain_left_edge
        thissize = self.get_size()
        rho_crit = rho_crit_g_cm3_h2 * h ** 2.0 * Om_matter  # g cm^-3
        Msun2g = mass_sun_cgs
        rho_crit = rho_crit * ((1.0 + z) ** 3.0)
        # Get some pertinent information about the halo.
        self.mass_bins = self.ds.arr(np.zeros(self.bin_count + 1,
                                              dtype='float64'),'Msun')
        dist = np.empty(thissize, dtype='float64')
        cen = self.center_of_mass()
        mark = 0
        # Find the distances to the particles. I don't like this much, but I
        # can't see a way to eliminate a loop like this, either here or in
<<<<<<< HEAD
        # yt.math.
=======
        # yt.
>>>>>>> 536b131c
        for pos in zip(self["particle_position_x"],
                self["particle_position_y"], self["particle_position_z"]):
            dist[mark] = periodic_dist(cen, pos, period)
            mark += 1
        # Set up the radial bins.
        # Multiply min and max to prevent issues with digitize below.
        self.radial_bins = np.logspace(np.log10(min(dist) * .99 + TINY),
            np.log10(max(dist) * 1.01 + 2 * TINY), num=self.bin_count + 1)
        self.radial_bins = self.ds.arr(self.radial_bins,'code_length')
        # Find out which bin each particle goes into, and add the particle
        # mass to that bin.
        inds = np.digitize(dist, self.radial_bins) - 1
        if self["particle_position_x"].size > 1:
            for index in np.unique(inds):
                self.mass_bins[index] += \
                np.sum(self["particle_mass"][inds == index]).in_units('Msun')
        # Now forward sum the masses in the bins.
        for i in range(self.bin_count):
            self.mass_bins[i + 1] += self.mass_bins[i]
        # Calculate the over densities in the bins.
        self.overdensity = self.mass_bins * Msun2g / \
            (4./3. * np.pi * rho_crit * \
            (self.radial_bins )**3.0)

    def _get_ellipsoid_parameters_basic(self):
        np.seterr(all='ignore')
        # check if there are 4 particles to form an ellipsoid
        # neglecting to check if the 4 particles in the same plane,
        # that is almost certainly never to occur,
        # will deal with it later if it ever comes up
        if np.size(self["particle_position_x"]) < 4:
            mylog.warning("Too few particles for ellipsoid parameters.")
            return (0, 0, 0, 0, 0, 0, 0)
        # Calculate the parameters that describe the ellipsoid of
        # the particles that constitute the halo. This function returns
        # all the parameters except for the center of mass.
        com = self.center_of_mass()
        position = [self["particle_position_x"],
                    self["particle_position_y"],
                    self["particle_position_z"]]
        # Locate the furthest particle from com, its vector length and index
        DW = np.array([self.gridsize[0],self.gridsize[1],self.gridsize[2]])
        position = [position[0] - com[0],
                    position[1] - com[1],
                    position[2] - com[2]]
        # different cases of particles being on other side of boundary
        for axis in range(np.size(DW)):
            cases = np.array([position[axis],
                                position[axis] + DW[axis],
                              position[axis] - DW[axis]])
            # pick out the smallest absolute distance from com
            position[axis] = np.choose(np.abs(cases).argmin(axis=0), cases)
        # find the furthest particle's index
        r = np.sqrt(position[0]**2 +
                    position[1]**2 +
                    position[2]**2)
        A_index = r.argmax()
        mag_A = r.max()
        # designate the A vector
        A_vector = (position[0][A_index],
                    position[1][A_index],
                    position[2][A_index])
        # designate the e0 unit vector
        e0_vector = A_vector / mag_A
        # locate the tB particle position by finding the max B
        e0_vector_copy = np.empty((np.size(position[0]), 3), dtype='float64')
        for i in range(3):
            e0_vector_copy[:, i] = e0_vector[i]
        rr = np.array([position[0],
                       position[1],
                       position[2]]).T # Similar to tB_vector in old code.
        tC_vector = np.cross(e0_vector_copy, rr)
        te2 = tC_vector.copy()
        for dim in range(3):
            te2[:,dim] *= np.sum(tC_vector**2., axis = 1)**(-0.5)
        te1 = np.cross(te2, e0_vector_copy)
        length = np.abs(-np.sum(rr * te1, axis = 1) * \
            (1. - np.sum(rr * e0_vector_copy, axis = 1)**2. * \
            mag_A**-2.)**(-0.5))
        # This problem apparently happens sometimes, that the NaNs are turned
        # into infs, which messes up the nanargmax below.
        length[length == np.inf] = 0.
        tB_index = np.nanargmax(length) # ignores NaNs created above.
        mag_B = length[tB_index]
        e1_vector = te1[tB_index]
        e2_vector = te2[tB_index]
        temp_e0 = rr.copy()
        temp_e1 = rr.copy()
        temp_e2 = rr.copy()
        for dim in range(3):
            temp_e0[:,dim] = e0_vector[dim]
            temp_e1[:,dim] = e1_vector[dim]
            temp_e2[:,dim] = e2_vector[dim]
        length = np.abs(np.sum(rr * temp_e2, axis = 1) * (1 - \
            np.sum(rr * temp_e0, axis = 1)**2. * mag_A**-2. - \
            np.sum(rr * temp_e1, axis = 1)**2. * mag_B**-2.)**(-0.5))
        length[length == np.inf] = 0.
        tC_index = np.nanargmax(length)
        mag_C = length[tC_index]
        # tilt is calculated from the rotation about x axis
        # needed to align e1 vector with the y axis
        # after e0 is aligned with x axis
        # find the t1 angle needed to rotate about z axis to align e0 onto x-z plane
        t1 = np.arctan(-e0_vector[1] / e0_vector[0])
        RZ = get_rotation_matrix(t1, (0, 0, 1))
        r1 = np.dot(RZ, e0_vector)
        # find the t2 angle needed to rotate about y axis to align e0 to x
        t2 = np.arctan(r1[2] / r1[0])
        RY = get_rotation_matrix(t2, (0, 1, 0))
        r2 = np.dot(RY, np.dot(RZ, e1_vector))
        # find the tilt angle needed to rotate about x axis to align e1 to y and e2 to z
        tilt = np.arctan(-r2[2] / r2[1])
        return (mag_A, mag_B, mag_C, e0_vector[0], e0_vector[1],
            e0_vector[2], tilt)

class HOPHalo(Halo):
    _name = "HOPHalo"
    pass

class FOFHalo(Halo):

    def maximum_density(self):
        r"""Not implemented."""
        return -1

    def maximum_density_location(self):
        r"""Not implemented."""
        return self.center_of_mass()

class HaloList(object):

    _fields = ["particle_position_%s" % ax for ax in 'xyz']

    def __init__(self, data_source, redshift=-1, ptype='all'):
        """
        Run hop on *data_source* with a given density *threshold*.
        Returns an iterable collection of
        *HopGroup* items.
        """
        self._data_source = data_source
        self.ptype = ptype
        self._groups = []
        self._max_dens = {}
        self.__obtain_particles()
        self._run_finder()
        mylog.info("Parsing outputs")
        self._parse_output()
        mylog.debug("Finished. (%s)", len(self))
        self.redshift = redshift

    def __obtain_particles(self):
        ii = slice(None)
        self.particle_fields = {}
        for field in self._fields:
            tot_part = self._data_source[(self.ptype, field)].size
            if field == "particle_index":
                self.particle_fields[field] = \
                    self._data_source[(self.ptype, field)][ii].astype('int64')
            else:
                self.particle_fields[field] = \
                    self._data_source[(self.ptype, field)][ii].astype('float64')
            del self._data_source[(self.ptype, field)]
        self._base_indices = np.arange(tot_part)[ii]
        gc.collect()

    def _parse_output(self):
        unique_ids = np.unique(self.tags)
        counts = np.bincount(self.tags + 1)
        sort_indices = np.argsort(self.tags)
        grab_indices = np.indices(self.tags.shape).ravel()[sort_indices]
        dens = self.densities[sort_indices]
        cp = 0
        for i in unique_ids:
            cp_c = cp + counts[i + 1]
            if i == -1:
                cp += counts[i + 1]
                continue
            group_indices = grab_indices[cp:cp_c]
            self._groups.append(self._halo_class(self, i, group_indices,
                                                 ptype=self.ptype))
            md_i = np.argmax(dens[cp:cp_c])
            px, py, pz = \
                [self.particle_fields['particle_position_%s' % ax][group_indices]
                 for ax in 'xyz']
            self._max_dens[i] = (dens[cp:cp_c][md_i], px[md_i],
                py[md_i], pz[md_i])
            cp += counts[i + 1]

    def __len__(self):
        return len(self._groups)

    def __iter__(self):
        for i in self._groups:
            yield i

    def __getitem__(self, key):
        return self._groups[key]

class HOPHaloList(HaloList):
    """
    Run hop on *data_source* with a given density *threshold*.
    Returns an iterable collection of *HopGroup* items.
    """
    _name = "HOP"
    _halo_class = HOPHalo
    _fields = ["particle_position_%s" % ax for ax in 'xyz'] + \
              ["particle_mass"]

    def __init__(self, data_source, threshold=160.0, ptype='all'):
        self.threshold = threshold
        mylog.info("Initializing HOP")
        HaloList.__init__(self, data_source, ptype=ptype)

    def _run_finder(self):
        self.densities, self.tags = \
            RunHOP(self.particle_fields["particle_position_x"] / self.period[0],
                self.particle_fields["particle_position_y"] / self.period[1],
                self.particle_fields["particle_position_z"] / self.period[2],
                self.particle_fields["particle_mass"].in_units('Msun'),
                self.threshold)
        self.particle_fields["densities"] = self.densities
        self.particle_fields["tags"] = self.tags

class FOFHaloList(HaloList):
    _name = "FOF"
    _halo_class = FOFHalo

    def __init__(self, data_source, link=0.2, redshift=-1, ptype='all'):
        self.link = link
        mylog.info("Initializing FOF")
        HaloList.__init__(self, data_source, redshift=redshift, ptype=ptype)

    def _run_finder(self):
        self.tags = \
        RunFOF(self.particle_fields["particle_position_x"] / self.period[0],
               self.particle_fields["particle_position_y"] / self.period[1],
               self.particle_fields["particle_position_z"] / self.period[2],
               self.link)
        self.densities = np.ones(self.tags.size, dtype='float64') * -1
        self.particle_fields["densities"] = self.densities
        self.particle_fields["tags"] = self.tags

class GenericHaloFinder(HaloList, ParallelAnalysisInterface):
    def __init__(self, ds, data_source, padding=0.0, ptype='all'):
        ParallelAnalysisInterface.__init__(self)
        self.ds = ds
        self.index = ds.index
        self.center = (np.array(data_source.right_edge) +
                       np.array(data_source.left_edge)) / 2.0
        self.ptype = ptype

    def _parse_halolist(self, threshold_adjustment):
        groups = []
        max_dens = {}
        hi = 0
        LE, RE = self.bounds
        for halo in self._groups:
            this_max_dens = halo.maximum_density_location()
            # if the most dense particle is in the box, keep it
            if np.all((this_max_dens >= LE) & (this_max_dens <= RE)):
                # Now we add the halo information to OURSELVES, taken from the
                # self.hop_list
                # We need to mock up the HOPHaloList thingie, so we need to
                #     set self._max_dens
                max_dens_temp = list(self._max_dens[halo.id])[0] / \
                    threshold_adjustment
                max_dens[hi] = [max_dens_temp] + \
                    list(self._max_dens[halo.id])[1:4]
                groups.append(self._halo_class(self, hi, ptype=self.ptype))
                groups[-1].indices = halo.indices
                self.comm.claim_object(groups[-1])
                hi += 1
        del self._groups, self._max_dens  # explicit >> implicit
        self._groups = groups
        self._max_dens = max_dens

    def _join_halolists(self):
        groups = {self.comm.rank: len(self)}
        groups = self.comm.par_combine_object(
            groups, datatype='dict', op='join')

        ngroups = np.array([groups[rank] for rank in sorted(groups)])
        offsets = ngroups.cumsum() - ngroups
        my_offset = offsets[self.comm.rank]
        for halo in self:
            halo.id += my_offset

    def _reposition_particles(self, bounds):
        # This only does periodicity.  We do NOT want to deal with anything
        # else.  The only reason we even do periodicity is the
        LE, RE = bounds
        dw = self.ds.domain_right_edge - self.ds.domain_left_edge
        for i, ax in enumerate('xyz'):
            arr = self._data_source[self.ptype, "particle_position_%s" % ax]
            arr[arr < LE[i] - self.padding] += dw[i]
            arr[arr > RE[i] + self.padding] -= dw[i]

class HOPHaloFinder(GenericHaloFinder, HOPHaloList):
    r"""HOP halo finder.

    Halos are built by:
    1. Calculating a density for each particle based on a smoothing kernel.
    2. Recursively linking particles to other particles from lower density
    particles to higher.
    3. Geometrically proximate chains are identified and
    4. merged into final halos following merging rules.

    Lower thresholds generally produce more halos, and the largest halos
    become larger. Also, halos become more filamentary and over-connected.

    Eisenstein and Hut. "HOP: A New Group-Finding Algorithm for N-Body
    Simulations." ApJ (1998) vol. 498 pp. 137-142

    Parameters
    ----------
    ds : `Dataset`
        The dataset on which halo finding will be conducted.
    subvolume : `yt.data_objects.data_containers.YTSelectionContainer`, optional
        A region over which HOP will be run, which can be used to run HOP
        on a subvolume of the full volume. Default = None, which defaults
        to the full volume automatically.
    threshold : float
        The density threshold used when building halos. Default = 160.0.
    ptype : string
        The particle type to be used for halo finding.
        Default: 'all'.
    padding : float
        When run in parallel, the finder needs to surround each subvolume
        with duplicated particles for halo finidng to work. This number
        must be no smaller than the radius of the largest halo in the box
        in code units. Default = 0.02.
    total_mass : float
        If HOP is run on the same dataset mulitple times, the total mass
        of particles in Msun units in the full volume can be supplied here
        to save time.
        This must correspond to the particles being operated on, meaning
        if stars are included in the halo finding, they must be included
        in this mass as well, and visa-versa.
        If halo finding on a subvolume, this still corresponds with the
        mass in the entire volume.
        Default = None, which means the total mass is automatically
        calculated.
    save_particles : bool
        If True, output member particles for each halo.
        Default: True.

    Examples
    --------
    >>> ds = load("RedshiftOutput0000")
    >>> halos = HaloFinder(ds)
    """
    def __init__(self, ds, subvolume=None, threshold=160, dm_only=False,
                 ptype='all', padding=0.02, total_mass=None,
                 save_particles=True):
        if subvolume is not None:
            ds_LE = np.array(subvolume.left_edge)
            ds_RE = np.array(subvolume.right_edge)
        self.period = ds.domain_right_edge - ds.domain_left_edge
        self.save_particles = save_particles
        self._data_source = ds.all_data()
        GenericHaloFinder.__init__(self, ds, self._data_source, padding,
                                   ptype=ptype)
        # do it once with no padding so the total_mass is correct
        # (no duplicated particles), and on the entire volume, even if only
        # a small part is actually going to be used.
        self.padding = 0.0
        padded, LE, RE, self._data_source = \
            self.partition_index_3d(ds=self._data_source,
                padding=self.padding)

        if dm_only:
            raise RuntimeError(
                "dm_only has been removed. " +
                "Use ptype to specify a particle type, instead.")

        self.ptype = ptype

        # For scaling the threshold, note that it's a passthrough
        if total_mass is None:
            total_mass = self.comm.mpi_allreduce(
                self._data_source.quantities.total_quantity(
                    (self.ptype, "particle_mass")).in_units('Msun'), op='sum')
        # MJT: Note that instead of this, if we are assuming that the particles
        # are all on different processors, we should instead construct an
        # object representing the entire domain and sum it "lazily" with
        # Derived Quantities.
        if subvolume is not None:
            self._data_source = ds.region([0.] * 3, ds_LE, ds_RE)
        else:
            self._data_source = ds.all_data()
        self.padding = padding  # * ds["unitary"] # This should be clevererer
        padded, LE, RE, self._data_source = \
            self.partition_index_3d(ds=self._data_source,
            padding=self.padding)
        self.bounds = (LE, RE)
        # sub_mass can be skipped if subvolume is not used and this is not
        # parallel.
        if subvolume is None and \
                ytcfg.getint("yt", "__topcomm_parallel_size") == 1:
            sub_mass = total_mass
        else:
            sub_mass = \
                self._data_source.quantities.total_quantity(
                    (self.ptype, "particle_mass")).in_units('Msun')
        HOPHaloList.__init__(self, self._data_source,
            threshold * total_mass / sub_mass, ptype=self.ptype)
        self._parse_halolist(total_mass / sub_mass)
        self._join_halolists()

class FOFHaloFinder(GenericHaloFinder, FOFHaloList):
    r"""Friends-of-friends halo finder.

    Halos are found by linking together all pairs of particles closer than
    some distance from each other. Particles may have multiple links,
    and halos are found by recursively linking together all such pairs.

    Larger linking lengths produce more halos, and the largest halos
    become larger. Also, halos become more filamentary and over-connected.

    Davis et al. "The evolution of large-scale structure in a universe
    dominated by cold dark matter." ApJ (1985) vol. 292 pp. 371-394

    Parameters
    ----------
    ds : `Dataset`
        The dataset on which halo finding will be conducted.
    subvolume : `yt.data_objects.data_containers.YTSelectionContainer`, optional
        A region over which HOP will be run, which can be used to run HOP
        on a subvolume of the full volume. Default = None, which defaults
        to the full volume automatically.
    link : float
        If positive, the interparticle distance (compared to the overall
        average) used to build the halos. If negative, this is taken to be
        the *actual* linking length, and no other calculations will be
        applied.  Default = 0.2.
    ptype : string
        The type of particle to be used for halo finding.
        Default: 'all'.
    padding : float
        When run in parallel, the finder needs to surround each subvolume
        with duplicated particles for halo finidng to work. This number
        must be no smaller than the radius of the largest halo in the box
        in code units. Default = 0.02.
    save_particles : bool
        If True, output member particles for each halo.
        Default: True.

    Examples
    --------
    >>> ds = load("RedshiftOutput0000")
    >>> halos = FOFHaloFinder(ds)
    """
    def __init__(self, ds, subvolume=None, link=0.2, dm_only=False,
                 ptype='all', padding=0.02, save_particles=True):
        if subvolume is not None:
            ds_LE = np.array(subvolume.left_edge)
            ds_RE = np.array(subvolume.right_edge)
        self.period = ds.domain_right_edge - ds.domain_left_edge
        self.ds = ds
        self.index = ds.index
        self.redshift = ds.current_redshift
        self.save_particles = save_particles
        self._data_source = ds.all_data()
        GenericHaloFinder.__init__(self, ds, self._data_source, padding)
        self.padding = 0.0  # * ds["unitary"] # This should be clevererer
        # get the total number of particles across all procs, with no padding
        padded, LE, RE, self._data_source = \
            self.partition_index_3d(ds=self._data_source,
            padding=self.padding)

        if dm_only:
            raise RuntimeError(
                "dm_only has been removed. " +
                "Use ptype to specify a particle type, instead.")

        self.ptype = ptype

        if link > 0.0:
            n_parts = self.comm.mpi_allreduce(
                self._data_source["particle_position_x"].size, op='sum')
            # get the average spacing between particles
            #l = ds.domain_right_edge - ds.domain_left_edge
            #vol = l[0] * l[1] * l[2]
            # Because we are now allowing for datasets with non 1-periodicity,
            # but symmetric, vol is always 1.
            vol = 1.
            avg_spacing = (float(vol) / n_parts) ** (1. / 3.)
            linking_length = link * avg_spacing
        else:
            linking_length = np.abs(link)
        self.padding = padding
        if subvolume is not None:
            self._data_source = ds.region([0.] * 3, ds_LE,
                ds_RE)
        else:
            self._data_source = ds.all_data()
        padded, LE, RE, self._data_source = \
            self.partition_index_3d(ds=self._data_source,
            padding=self.padding)
        self.bounds = (LE, RE)
        # reflect particles around the periodic boundary
        #self._reposition_particles((LE, RE))
        # here is where the FOF halo finder is run
        mylog.info("Using a linking length of %0.3e", linking_length)
        FOFHaloList.__init__(self, self._data_source, linking_length,
                             redshift=self.redshift, ptype=self.ptype)
        self._parse_halolist(1.)
        self._join_halolists()<|MERGE_RESOLUTION|>--- conflicted
+++ resolved
@@ -15,11 +15,6 @@
 
 import gc
 import numpy as np
-<<<<<<< HEAD
-import os.path as path
-from functools import cmp_to_key
-=======
->>>>>>> 536b131c
 
 from yt.config import ytcfg
 from yt.funcs import mylog
@@ -417,12 +412,7 @@
         cen = self.center_of_mass()
         mark = 0
         # Find the distances to the particles. I don't like this much, but I
-        # can't see a way to eliminate a loop like this, either here or in
-<<<<<<< HEAD
-        # yt.math.
-=======
-        # yt.
->>>>>>> 536b131c
+        # can't see a way to eliminate a loop like this, either here or in yt.
         for pos in zip(self["particle_position_x"],
                 self["particle_position_y"], self["particle_position_z"]):
             dist[mark] = periodic_dist(cen, pos, period)
